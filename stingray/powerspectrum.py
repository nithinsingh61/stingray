--- conflicted
+++ resolved
@@ -8,14 +8,10 @@
 
 import stingray.lightcurve as lightcurve
 import stingray.utils as utils
-<<<<<<< HEAD
 from stingray.utils import simon
 
 __all__ = ["Powerspectrum", "AveragedPowerspectrum"]
 
-=======
-from stingray import range
->>>>>>> 3157ac3c
 
 def classical_pvalue(power, nspec):
     """
@@ -340,13 +336,8 @@
                                                                bins=binfreq)
 
         ## compute the number of powers in each frequency bin
-<<<<<<< HEAD
-        nsamples = np.array([len(binno[np.where(binno == i)[0]])
-                             for i in xrange(np.max(binno))])
-=======
         nsamples = np.array([len(binno[np.where(binno == i)[0]]) \
                              for i in range(np.max(binno))])
->>>>>>> 3157ac3c
 
         ## the frequency resolution
         df = np.diff(binfreq)
